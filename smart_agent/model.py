--- conflicted
+++ resolved
@@ -341,12 +341,7 @@
             n_neurons = cvar.ensemble_neurons,
             dimensions = cvar.output_dimensions,
             neuron_type = cvar.neuron_type,
-<<<<<<< HEAD
-            #noise=nengo.processes.WhiteNoise(),
-            label = 'Pac Post'
-=======
             label = 'Post'
->>>>>>> 7cd1f5dd
         )
         err = nengo.Ensemble(
             n_neurons=cvar.ensemble_neurons,
