--- conflicted
+++ resolved
@@ -438,25 +438,6 @@
         )
 
         # Ensembles
-<<<<<<< HEAD
-        # fpga = nengo_fpga.networks.FpgaPesEnsembleNetwork(
-        #     "ADDME",
-        #     n_neurons=cvar.ensemble_neurons,
-        #     dimensions=cvar.output_dimensions,
-        #     learning_rate=cvar.learning_rate,
-        #     label='FPGA'
-        # )
-        # if cvar.neuron_type in [nengo.neurons.SpikingRectifiedLinear, nengo.neurons.RectifiedLinear]:
-        #     fpga.ensemble.neuron_type = cvar.neuron_type
-        # fpga.connection.solver = cvar.solver_type
-        # fpga.connection.synapse = cvar.connection_synapse
-        # err = nengo.Ensemble(
-        #     n_neurons=cvar.ensemble_neurons,
-        #     dimensions=cvar.output_dimensions,
-        #     neuron_type=cvar.neuron_type,
-        #     label='Error',
-        # )
-=======
         #fpga = nengo_fpga.networks.FpgaPesEnsembleNetwork(
         #    "ADDME",
         #    n_neurons=cvar.ensemble_neurons,
@@ -474,7 +455,6 @@
             neuron_type=cvar.neuron_type,
             label='Error',
         )
->>>>>>> 8d968eee
 
         # Processing Connections
         '''
